--- conflicted
+++ resolved
@@ -32,15 +32,9 @@
     SDL_Rect sdl_rect;
     sdl_rect.x = 0;
     sdl_rect.y = 0;
-<<<<<<< HEAD
     sdl_rect.w = 1280;
     sdl_rect.h = 720;
 
-=======
-    sdl_rect.w = 1920;
-    sdl_rect.h = 1080;
-    
->>>>>>> d1a4a02b
     DeviceManagerOptions options;
     options.device.width = sdl_rect.w;
     options.device.height = sdl_rect.h;
@@ -83,22 +77,6 @@
     //     一个SDL_Texture对应一帧YUV数据，同SDL 1.x中的SDL_Overlay
     //     此处第2个参数使用的是SDL中的像素格式，对比参考注释A7
     //     FFmpeg中的像素格式AV_PIX_FMT_YUV420P对应SDL中的像素格式SDL_PIXELFORMAT_IYUV
-<<<<<<< HEAD
-    SDL_Texture* sdl_texture = SDL_CreateTexture(sdl_renderer, 
-                                    SDL_PIXELFORMAT_IYUV, 
-                                    SDL_TEXTUREACCESS_STREAMING,
-                                    sdl_rect.w,
-                                    sdl_rect.h);
-
-    std::string deocder = std::string("libx1264");
-    mirror->CreateReceiver(BIND, deocder, [&](void* _, VideoFrame* frame) {
-        SDL_UpdateNVTexture(sdl_texture, 
-            &sdl_rect, 
-            frame->data[0], 
-            frame->linesize[0], 
-            frame->data[1], 
-            frame->linesize[1]);
-=======
     SDL_Texture* sdl_texture = SDL_CreateTexture(sdl_renderer,
                                                  SDL_PIXELFORMAT_IYUV,
                                                  SDL_TEXTUREACCESS_STREAMING,
@@ -112,7 +90,6 @@
                             frame->linesize[0],
                             frame->data[1],
                             frame->linesize[1]);
->>>>>>> d1a4a02b
         SDL_RenderClear(sdl_renderer);
         SDL_RenderCopy(sdl_renderer, sdl_texture, nullptr, &sdl_rect);
         SDL_RenderPresent(sdl_renderer);
