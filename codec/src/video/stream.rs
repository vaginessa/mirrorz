use std::sync::atomic::AtomicBool;

use bytes::Bytes;
use common::atomic::{AtomicOption, EasyAtomic};

use crate::BufferFlag;

/// Video Streaming Send Processing
///
/// Because the receiver will normally join the stream in the middle of the
/// stream, and in the face of this situation, it is necessary to process the
/// sps and pps as well as the key frame information.
pub struct VideoStreamSenderProcesser {
    config: AtomicOption<Bytes>,
}

impl VideoStreamSenderProcesser {
    pub fn new() -> Self {
        Self {
            config: AtomicOption::new(None),
        }
    }

    // h264 decoding any p-frames and i-frames requires sps and pps
    // frames, so the configuration frames are saved here, although it
    // should be noted that the configuration frames will only be
    // generated once.
    pub fn process(&self, buf: Bytes, flags: i32, handle: impl Fn(Bytes, u8) -> bool) -> bool {
        log::debug!(
            "VideoStreamSenderProcesser process: size={}, flags={}",
            buf.len(),
            flags
        );

        if flags == BufferFlag::Config as i32 {
            self.config.swap(Some(buf.clone()));
        }

        // Add SPS and PPS units in front of each keyframe.
        if flags == BufferFlag::KeyFrame as i32 {
            if !handle(
                self.config
                    .get()
                    .map(|v| v.clone())
                    .unwrap_or_else(|| Bytes::new()),
                BufferFlag::Config as u8,
            ) {
                return false;
            }
        }

        handle(buf, flags as u8)
    }
}

/// Video Streaming Receiver Processing
///
/// The main purpose is to deal with cases where packet loss occurs at the
/// receiver side, since the SRT communication protocol does not completely
/// guarantee no packet loss.
pub struct VideoStreamReceiverProcesser {
    key_frame: AtomicOption<Bytes>,
    cfg_ready: AtomicBool,

    #[cfg(feature = "frame-drop")]
    loss: AtomicBool,
}

impl VideoStreamReceiverProcesser {
    pub fn new() -> Self {
        Self {
            key_frame: AtomicOption::new(None),
            cfg_ready: AtomicBool::new(false),

            #[cfg(feature = "frame-drop")]
            loss: AtomicBool::new(false),
        }
    }

    pub fn get_key_frame(&self) -> Option<Bytes> {
        self.key_frame.get().cloned()
    }

    /// Marks that the video packet has been lost.
    pub fn loss_pkt(&self) {
        #[cfg(feature = "frame-drop")]
        self.loss.update(true);
    }

    /// As soon as a keyframe is received, the keyframe is cached, and when a
    /// packet loss occurs, the previous keyframe is retransmitted directly into
    /// the decoder.
    pub fn process(&self, buf: Bytes, flags: u8, handle: impl Fn(Bytes) -> bool) -> bool {
<<<<<<< HEAD
        log::debug!(
            "VideoStreamReceiverProcesser process: size={}, flags={}",
            buf.len(),
            flags
        );

=======
        // Get whether a packet has been dropped.
        #[cfg(feature = "frame-drop")]
        let mut is_loss = self.loss.get();
        
>>>>>>> 81b5dc37
        if flags == BufferFlag::KeyFrame as u8 {
            self.key_frame.swap(Some(buf.clone()));

            // When keyframes are received, the video stream can be played back 
            // normally without corruption.
            #[cfg(feature = "frame-drop")]
            if is_loss {
                self.loss.update(false);
                is_loss = false;
            }
        }

        // In case of packet loss, no packet is sent to the decoder.
        #[cfg(feature = "frame-drop")]
        if is_loss {
            return true;
        }

        // Send packets to the decoder only when PPS and SPS units are received, 
        // sending other units to the decoder without configuration information 
        // will generate an error.
        if !self.cfg_ready.get() {
            if flags == BufferFlag::Config as u8 {
                self.cfg_ready.update(true);
            } else {
                return true;
            }
        } else {
            if flags == BufferFlag::Config as u8 {
                return true;
            }
        }

        handle(buf)
    }
}<|MERGE_RESOLUTION|>--- conflicted
+++ resolved
@@ -91,19 +91,16 @@
     /// packet loss occurs, the previous keyframe is retransmitted directly into
     /// the decoder.
     pub fn process(&self, buf: Bytes, flags: u8, handle: impl Fn(Bytes) -> bool) -> bool {
-<<<<<<< HEAD
         log::debug!(
             "VideoStreamReceiverProcesser process: size={}, flags={}",
             buf.len(),
             flags
         );
 
-=======
         // Get whether a packet has been dropped.
         #[cfg(feature = "frame-drop")]
         let mut is_loss = self.loss.get();
         
->>>>>>> 81b5dc37
         if flags == BufferFlag::KeyFrame as u8 {
             self.key_frame.swap(Some(buf.clone()));
 
