--- conflicted
+++ resolved
@@ -14,10 +14,7 @@
 socket2 = "0.5.6"
 crc = "3.0.1"
 thread-priority = "0.16.0"
-<<<<<<< HEAD
-=======
 xxhash-rust = { version = "0.8.5", features = ["xxh3"]}
->>>>>>> 8054a8d2
 
 [[example]]
 name = "simple"
