use std::{
    io::Write,
    net::SocketAddr,
    process::{Command, Stdio},
    sync::{Arc, Weak},
    thread::{self, sleep},
    time::Duration,
};

use bytes::Bytes;
use clap::Parser;
use transport::{
    adapter::{
        ReceiverAdapterFactory, StreamBufferInfo, StreamKind, StreamReceiverAdapter,
        StreamSenderAdapter,
    },
    Transport, TransportOptions,
};

struct SimpleReceiverAdapterFactory;

impl ReceiverAdapterFactory for SimpleReceiverAdapterFactory {
    fn connect(
        &self,
        _id: u8,
        _ip: SocketAddr,
        _description: &[u8],
    ) -> Option<Weak<StreamReceiverAdapter>> {
        let adapter = StreamReceiverAdapter::new(false);
        let adapter_ = Arc::downgrade(&adapter);
        thread::spawn(move || {
            let child = Command::new("ffplay")
                .args(&[
                    "-vcodec",
                    "h264",
                    "-fflags",
                    "nobuffer",
                    "-flags",
                    "low_delay",
                    "-framedrop",
                    "-i",
                    "pipe:0",
                ])
                .stdin(Stdio::piped())
                .spawn()?;

            if let Some(mut stdin) = child.stdin {
                while let Some((buf, kind, _)) = adapter.next() {
                    if kind == StreamKind::Video {
                        if let Err(e) = stdin.write_all(&buf) {
                            println!("{:?}", e);
                            break;
                        }
                    }
                }
            }

            Ok::<(), anyhow::Error>(())
        });

        Some(adapter_)
    }
}

#[derive(Parser, Clone)]
#[command(
    about = env!("CARGO_PKG_DESCRIPTION"),
    version = env!("CARGO_PKG_VERSION"),
    author = env!("CARGO_PKG_AUTHORS"),
)]
struct Args {
    #[arg(long)]
    addr: SocketAddr,
    #[arg(long)]
    kind: String,
}

fn main() -> anyhow::Result<()> {
    simple_logger::init_with_level(log::Level::Info).unwrap();

    let mut args = Args::parse();
    let transport = Transport::new(
        1400,
        "239.0.0.1".parse()?,
        Some(TransportOptions {
            adapter_factory: SimpleReceiverAdapterFactory,
            bind: args.addr,
        }),
    )?;

    if args.kind == "client" {
        args.addr.set_port(args.addr.port() + 1);
<<<<<<< HEAD
        let adapter = StreamSenderAdapter::new(false);
        transport
            .create_sender(0, 1500, args.addr, vec![], &adapter)
            .await?;
=======
        let adapter = StreamSenderAdapter::new();
        transport.create_sender(0, args.addr, vec![], &adapter)?;
>>>>>>> 31d13475

        let buf = Bytes::from_static(&[0u8; 3000]);
        loop {
            sleep(Duration::from_millis(100));
            if !adapter.send(buf.clone(), StreamBufferInfo::Video(0, 0)) {
                break;
            }
        }
    } else {
        sleep(Duration::from_secs(9999));
        drop(transport);
    }

    Ok(())
}<|MERGE_RESOLUTION|>--- conflicted
+++ resolved
@@ -90,15 +90,8 @@
 
     if args.kind == "client" {
         args.addr.set_port(args.addr.port() + 1);
-<<<<<<< HEAD
-        let adapter = StreamSenderAdapter::new(false);
-        transport
-            .create_sender(0, 1500, args.addr, vec![], &adapter)
-            .await?;
-=======
         let adapter = StreamSenderAdapter::new();
         transport.create_sender(0, args.addr, vec![], &adapter)?;
->>>>>>> 31d13475
 
         let buf = Bytes::from_static(&[0u8; 3000]);
         loop {
