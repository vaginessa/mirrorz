use crate::adapter::StreamKind;

use bytes::{Buf, BufMut, Bytes, BytesMut};
use xxhash_rust::xxh3::xxh3_64;

pub struct PacketInfo {
    pub kind: StreamKind,
    pub flags: u8,
    pub timestamp: u64,
}

/// Because of the need to transmit both audio and video data in srt, it is
/// necessary to identify the type of packet, this encoder is used to packetize
/// specific types of data for transmission over the network.
#[derive(Default)]
pub struct Muxer {
    sequence: u64,
}

impl Muxer {
    const HEAD_SIZE: usize = 26;

    /// The result of the encoding may be null, this is because an empty packet
    /// may be passed in from outside.
    pub fn mux(&mut self, info: PacketInfo, buf: &[u8]) -> Option<Bytes> {
        if buf.is_empty() {
            return None;
        }

        let mut bytes = BytesMut::with_capacity(buf.len() + Self::HEAD_SIZE);
        bytes.put_u64(0);
        bytes.put_u64(self.sequence);
        bytes.put_u8(info.kind as u8);
        bytes.put_u8(info.flags);
        bytes.put_u64(info.timestamp);
        bytes.put(buf);

        // xxhash
        let hash = xxh3_64(&bytes[8..]);
        bytes[0..8].copy_from_slice(&hash.to_be_bytes());

        if self.sequence == u64::MAX {
            self.sequence = 0;
        } else {
            self.sequence += 1;
        }

        Some(bytes.freeze())
    }
}

/// Decode the packets received from the network and separate out the different
/// types of data.
pub struct Remuxer {
    sequence: i128,
}

impl Default for Remuxer {
    fn default() -> Self {
        Self { sequence: -1 }
    }
}

impl Remuxer {
<<<<<<< HEAD
    pub fn remux(&mut self, mut buf: &[u8]) -> Option<(usize, PacketInfo)> {
        let seq = buf.get_u64() as i128;
        let kind = StreamKind::try_from(buf.get_u8()).ok()?;
        let flags = buf.get_u8();
        let timestamp = buf.get_u64();

        let is_loss = seq != 0 && self.sequence + 1 != seq;
        if is_loss {
            log::warn!(
                "Packet loss, number of lost = {}, current seq={}, previous seq={}",
                seq - self.sequence,
                seq,
                self.sequence
            );
        }
=======
    pub fn remux(&mut self, mut bytes: &[u8]) -> Option<(usize, PacketInfo)> {
        let hash = bytes.get_u64();
        if hash == xxh3_64(bytes) {
            let seq = bytes.get_u64() as i128;
            let is_loss = seq != 0 && self.sequence + 1 != seq;
            if is_loss {
                log::warn!(
                    "Packet loss, number of lost = {}, current seq={}, previous seq={}",
                    seq - self.sequence,
                    seq,
                    self.sequence
                );
            }
>>>>>>> 8054a8d2

            self.sequence = seq;
            if !is_loss {
                Some((
                    Muxer::HEAD_SIZE,
                    PacketInfo {
                        kind: StreamKind::try_from(bytes.get_u8()).ok()?,
                        flags: bytes.get_u8(),
                        timestamp: bytes.get_u64(),
                    },
                ))
            } else {
                None
            }
        } else {
            None
        }
    }
}<|MERGE_RESOLUTION|>--- conflicted
+++ resolved
@@ -62,23 +62,6 @@
 }
 
 impl Remuxer {
-<<<<<<< HEAD
-    pub fn remux(&mut self, mut buf: &[u8]) -> Option<(usize, PacketInfo)> {
-        let seq = buf.get_u64() as i128;
-        let kind = StreamKind::try_from(buf.get_u8()).ok()?;
-        let flags = buf.get_u8();
-        let timestamp = buf.get_u64();
-
-        let is_loss = seq != 0 && self.sequence + 1 != seq;
-        if is_loss {
-            log::warn!(
-                "Packet loss, number of lost = {}, current seq={}, previous seq={}",
-                seq - self.sequence,
-                seq,
-                self.sequence
-            );
-        }
-=======
     pub fn remux(&mut self, mut bytes: &[u8]) -> Option<(usize, PacketInfo)> {
         let hash = bytes.get_u64();
         if hash == xxh3_64(bytes) {
@@ -92,7 +75,6 @@
                     self.sequence
                 );
             }
->>>>>>> 8054a8d2
 
             self.sequence = seq;
             if !is_loss {
