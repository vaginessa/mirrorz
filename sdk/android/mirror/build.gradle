plugins {
    id 'com.android.library'
    id 'org.jetbrains.kotlin.android'
    id 'org.jetbrains.kotlin.plugin.serialization' version '1.9.21'
    id 'org.mozilla.rust-android-gradle.rust-android' version '0.9.3'
    id 'maven-publish'
}

apply plugin: 'org.mozilla.rust-android-gradle.rust-android'
apply plugin: 'maven-publish'

dependencies {
<<<<<<< HEAD
    implementation 'androidx.core:core-ktx:1.13.0'
=======
    implementation 'androidx.core:core-ktx:1.13.1'
>>>>>>> 8054a8d2
    implementation 'androidx.appcompat:appcompat:1.6.1'
    implementation 'com.google.android.material:material:1.12.0'
    implementation 'com.ensarsarajcic.kotlinx:serialization-msgpack:0.5.5'
}

android {
    namespace 'com.github.mycrl'
    compileSdk 34

    publishing {
        singleVariant('release') {
            withSourcesJar()
        }
    }

    defaultConfig {
        minSdk 29
        ndk {
            //noinspection ChromeOsAbiSupport
            abiFilters 'arm64-v8a'
        }

        consumerProguardFiles 'consumer-rules.pro'
        externalNativeBuild {
            cmake {
                arguments '-DANDROID_STL=c++_shared'
                cppFlags ''
            }
        }
    }

    buildTypes {
        release {
            minifyEnabled false
            proguardFiles getDefaultProguardFile('proguard-android-optimize.txt'), 'proguard-rules.pro'
        }

        debug {
            debuggable true
        }
    }

    compileOptions {
        sourceCompatibility JavaVersion.VERSION_1_8
        targetCompatibility JavaVersion.VERSION_1_8
    }

    kotlinOptions {
        jvmTarget = '1.8'
    }
}

cargo {
    verbose = true
    profile = 'release'
    apiLevel = 29
    rustupChannel = 'stable'
    prebuiltToolchains = true
    pythonCommand = 'python3'
    module = '../native'
    libname = 'mirror_android'
    targets = ['arm64']
    targetDirectory = '../../../target'
    targetIncludes = ['libmirror_android.so']
    exec { spec, toolchain ->
        def absolutePath = project.file("../../../target").absolutePath
        spec.environment("CARGO_TARGET_DIR", "$absolutePath")
    }
}

tasks.whenTaskAdded { task ->
    if ((task.name == 'javaPreCompileDebug' || task.name == 'javaPreCompileRelease')) {
        task.dependsOn 'cargoBuild'
    }
}

publishing {
    repositories {
        maven {
            name = 'GitHubPackages'
            url = 'https://maven.pkg.github.com/mycrl/mirror'
            credentials {
                username = System.getenv('GITHUB_USERNAME')
                password = System.getenv('GITHUB_TOKEN')
            }
        }
    }

    publications {
        release(MavenPublication) {
            groupId = 'com.github.mycrl'
            artifactId = 'mirror'
            version = '0.4.1'

            afterEvaluate {
                from components.release
            }
        }
    }
}<|MERGE_RESOLUTION|>--- conflicted
+++ resolved
@@ -10,11 +10,7 @@
 apply plugin: 'maven-publish'
 
 dependencies {
-<<<<<<< HEAD
-    implementation 'androidx.core:core-ktx:1.13.0'
-=======
     implementation 'androidx.core:core-ktx:1.13.1'
->>>>>>> 8054a8d2
     implementation 'androidx.appcompat:appcompat:1.6.1'
     implementation 'com.google.android.material:material:1.12.0'
     implementation 'com.ensarsarajcic.kotlinx:serialization-msgpack:0.5.5'
